--- conflicted
+++ resolved
@@ -26,11 +26,7 @@
     kotlin {
       target("**/*.kt")
       targetExclude("**/build/")
-<<<<<<< HEAD
-      ktlint("0.40.0").userData(mapOf("indent_size" to "2", "continuation_indent_size" to "2"))
-=======
       ktlint(ktlintVersion).userData(ktlintOptions)
->>>>>>> f5513a4d
       ktfmt().googleStyle()
       licenseHeaderFile(
         "${project.rootProject.projectDir}/license-header.txt",
@@ -41,11 +37,7 @@
     }
     kotlinGradle {
       target("*.gradle.kts")
-<<<<<<< HEAD
-      ktlint("0.40.0").userData(mapOf("indent_size" to "2", "continuation_indent_size" to "2"))
-=======
       ktlint(ktlintVersion).userData(ktlintOptions)
->>>>>>> f5513a4d
       ktfmt().googleStyle()
     }
     format("xml") {
