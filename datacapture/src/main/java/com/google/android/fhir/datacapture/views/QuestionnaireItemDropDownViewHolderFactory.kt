--- conflicted
+++ resolved
@@ -45,7 +45,7 @@
 
       override fun bind(questionnaireItemViewItem: QuestionnaireItemViewItem) {
         this.questionnaireItemViewItem = questionnaireItemViewItem
-<<<<<<< HEAD
+        textView.text = questionnaireItemViewItem.questionnaireItem.text
         if (questionnaireItemViewItem.questionnaireItem.prefix.toString().isNotEmpty()) {
           prefixTextView.visibility = View.VISIBLE
           prefixTextView.text = questionnaireItemViewItem.questionnaireItem.prefix.value
@@ -53,9 +53,6 @@
           prefixTextView.visibility = View.GONE
         }
         textView.text = questionnaireItemViewItem.questionnaireItem.text.value
-=======
-        textView.text = questionnaireItemViewItem.questionnaireItem.text
->>>>>>> 80a9de18
         val answerOptionString =
           this.questionnaireItemViewItem.questionnaireItem.answerOption.map { it.displayString }
         val adapter =
