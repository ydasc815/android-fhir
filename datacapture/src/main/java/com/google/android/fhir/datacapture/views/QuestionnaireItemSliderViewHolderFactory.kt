--- conflicted
+++ resolved
@@ -42,7 +42,7 @@
         this.questionnaireItemViewItem = questionnaireItemViewItem
         val questionnaireItem = questionnaireItemViewItem.questionnaireItem
         val answer = questionnaireItemViewItem.singleAnswerOrNull
-<<<<<<< HEAD
+        sliderHeader.text = questionnaireItem.text
         if (questionnaireItemViewItem.questionnaireItem.prefix.toString().isNotEmpty()) {
           prefixTextView.visibility = View.VISIBLE
           prefixTextView.text = questionnaireItemViewItem.questionnaireItem.prefix.value
@@ -50,9 +50,6 @@
           prefixTextView.visibility = View.GONE
         }
         sliderHeader.text = questionnaireItem.text.value
-=======
-        sliderHeader.text = questionnaireItem.text
->>>>>>> 80a9de18
         slider.valueFrom = 0.0F
         slider.valueTo = 100.0F
         slider.stepSize = 10.0F
