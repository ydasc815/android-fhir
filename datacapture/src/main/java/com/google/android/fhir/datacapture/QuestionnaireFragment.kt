/*
 * Copyright 2020 Google LLC
 *
 * Licensed under the Apache License, Version 2.0 (the "License");
 * you may not use this file except in compliance with the License.
 * You may obtain a copy of the License at
 *
 *       http://www.apache.org/licenses/LICENSE-2.0
 *
 * Unless required by applicable law or agreed to in writing, software
 * distributed under the License is distributed on an "AS IS" BASIS,
 * WITHOUT WARRANTIES OR CONDITIONS OF ANY KIND, either express or implied.
 * See the License for the specific language governing permissions and
 * limitations under the License.
 */

package com.google.android.fhir.datacapture

import android.os.Bundle
import android.view.LayoutInflater
import android.view.View
import android.view.ViewGroup
import androidx.appcompat.view.ContextThemeWrapper
import androidx.core.content.res.use
import androidx.fragment.app.Fragment
import androidx.fragment.app.viewModels
import androidx.lifecycle.lifecycleScope
import androidx.recyclerview.widget.LinearLayoutManager
import androidx.recyclerview.widget.RecyclerView
import com.google.android.fhir.datacapture.views.QuestionnaireItemViewHolderFactory
import kotlinx.coroutines.flow.collect
import org.hl7.fhir.r4.model.Questionnaire

open class QuestionnaireFragment : Fragment() {
  private val viewModel: QuestionnaireViewModel by viewModels()

  override fun onCreateView(
    inflater: LayoutInflater,
    container: ViewGroup?,
    savedInstanceState: Bundle?
  ): View {
    inflater.context.obtainStyledAttributes(R.styleable.QuestionnaireTheme).use {
      val themeId =
        it.getResourceId(
          // Use the custom questionnaire theme if it is specified
          R.styleable.QuestionnaireTheme_questionnaire_theme,
          // Otherwise, use the default questionnaire theme
          R.style.Theme_Questionnaire
        )
      return inflater
        .cloneInContext(ContextThemeWrapper(inflater.context, themeId))
        .inflate(R.layout.questionnaire_fragment, container, false)
    }
  }

  override fun onViewCreated(view: View, savedInstanceState: Bundle?) {
    val recyclerView = view.findViewById<RecyclerView>(R.id.recycler_view)
<<<<<<< HEAD
    val adapter = QuestionnaireItemAdapter(getQuestionnaireItemViewHolderFactoryMatchers())
=======

    val paginationPreviousButton = view.findViewById<View>(R.id.pagination_previous_button)
    paginationPreviousButton.setOnClickListener { viewModel.goToPreviousPage() }
    val paginationNextButton = view.findViewById<View>(R.id.pagination_next_button)
    paginationNextButton.setOnClickListener { viewModel.goToNextPage() }

    val adapter = QuestionnaireItemAdapter()
>>>>>>> 1e319467
    recyclerView.adapter = adapter
    recyclerView.layoutManager = LinearLayoutManager(view.context)

    // Listen to updates from the view model.
    viewLifecycleOwner.lifecycleScope.launchWhenCreated {
      viewModel.questionnaireStateFlow.collect { state ->
        adapter.submitList(state.items)

        if (state.pagination != null) {
          paginationPreviousButton.visibility = View.VISIBLE
          paginationPreviousButton.isEnabled = state.pagination.hasPreviousPage
          paginationNextButton.visibility = View.VISIBLE
          paginationNextButton.isEnabled = state.pagination.hasNextPage
        } else {
          paginationPreviousButton.visibility = View.GONE
          paginationNextButton.visibility = View.GONE
        }
      }
    }
  }

  /**
   * Returns a list of [QuestionnaireItemViewHolderFactoryMatcher]s that provide custom views for
   * rendering items in the questionnaire. User-provided custom views will take precedence over
   * canonical views provided by the library. If multiple
   * [QuestionnaireItemViewHolderFactoryMatcher] are applicable for the same item, the behavior is
   * undefined (any of them may be selected).
   */
  open fun getQuestionnaireItemViewHolderFactoryMatchers() =
    emptyList<QuestionnaireItemViewHolderFactoryMatcher>()

  // Returns the current questionnaire response
  fun getQuestionnaireResponse() = viewModel.getQuestionnaireResponse()

  companion object {
    const val BUNDLE_KEY_QUESTIONNAIRE = "questionnaire"
    const val BUNDLE_KEY_QUESTIONNAIRE_RESPONSE = "questionnaire-response"
  }

  /**
   * Data class that holds a matcher function ([matches]) which evaluates whether a given [factory]
   * should be used in creating a
   * [com.google.android.fhir.datacapture.views.QuestionnaireItemViewHolder] that displays the given
   * [Questionnaire.QuestionnaireItemComponent]
   */
  data class QuestionnaireItemViewHolderFactoryMatcher(
    val factory: QuestionnaireItemViewHolderFactory,
    val matches: (Questionnaire.QuestionnaireItemComponent) -> Boolean
  )
}<|MERGE_RESOLUTION|>--- conflicted
+++ resolved
@@ -55,17 +55,14 @@
 
   override fun onViewCreated(view: View, savedInstanceState: Bundle?) {
     val recyclerView = view.findViewById<RecyclerView>(R.id.recycler_view)
-<<<<<<< HEAD
-    val adapter = QuestionnaireItemAdapter(getQuestionnaireItemViewHolderFactoryMatchers())
-=======
 
     val paginationPreviousButton = view.findViewById<View>(R.id.pagination_previous_button)
     paginationPreviousButton.setOnClickListener { viewModel.goToPreviousPage() }
     val paginationNextButton = view.findViewById<View>(R.id.pagination_next_button)
     paginationNextButton.setOnClickListener { viewModel.goToNextPage() }
 
-    val adapter = QuestionnaireItemAdapter()
->>>>>>> 1e319467
+    val adapter = QuestionnaireItemAdapter(getQuestionnaireItemViewHolderFactoryMatchers())
+
     recyclerView.adapter = adapter
     recyclerView.layoutManager = LinearLayoutManager(view.context)
 
