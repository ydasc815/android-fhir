--- conflicted
+++ resolved
@@ -21,11 +21,8 @@
 import com.google.android.fhir.datacapture.views.QuestionnaireItemCheckBoxViewHolderFactory
 import com.google.android.fhir.datacapture.views.QuestionnaireItemDatePickerViewHolderFactory
 import com.google.android.fhir.datacapture.views.QuestionnaireItemDateTimePickerViewHolderFactory
-<<<<<<< HEAD
 import com.google.android.fhir.datacapture.views.QuestionnaireItemDropDownViewHolderFactory
-=======
 import com.google.android.fhir.datacapture.views.QuestionnaireItemDisplayViewHolderFactory
->>>>>>> 6b7de51f
 import com.google.android.fhir.datacapture.views.QuestionnaireItemEditTextDecimalViewHolderFactory
 import com.google.android.fhir.datacapture.views.QuestionnaireItemEditTextIntegerViewHolderFactory
 import com.google.android.fhir.datacapture.views.QuestionnaireItemEditTextMultiLineViewHolderFactory
@@ -61,13 +58,10 @@
                 QuestionnaireItemEditTextDecimalViewHolderFactory
             QuestionnaireItemViewHolderType.RADIO_GROUP ->
                 QuestionnaireItemRadioGroupViewHolderFactory
-<<<<<<< HEAD
             QuestionnaireItemViewHolderType.DROP_DOWN ->
                 QuestionnaireItemDropDownViewHolderFactory
-=======
             QuestionnaireItemViewHolderType.DISPLAY ->
                 QuestionnaireItemDisplayViewHolderFactory
->>>>>>> 6b7de51f
         }
         return viewHolder.create(parent)
     }
@@ -99,14 +93,9 @@
                 QuestionnaireItemViewHolderType.EDIT_TEXT_INTEGER
             QuestionnaireItemTypeCode.Value.DECIMAL ->
                 QuestionnaireItemViewHolderType.EDIT_TEXT_DECIMAL
-<<<<<<< HEAD
             QuestionnaireItemTypeCode.Value.CHOICE -> getChoiceViewHolderType(questionnaireViewItem)
-=======
-            QuestionnaireItemTypeCode.Value.CHOICE ->
-                QuestionnaireItemViewHolderType.RADIO_GROUP
             QuestionnaireItemTypeCode.Value.DISPLAY ->
                 QuestionnaireItemViewHolderType.DISPLAY
->>>>>>> 6b7de51f
             else -> throw NotImplementedError("Question type $type not supported.")
         }.value
     }
